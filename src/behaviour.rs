/*
    Copyright © 2023, ParallelChain Lab
    Licensed under the Apache License, Version 2.0: http://www.apache.org/licenses/LICENSE-2.0
*/

//! (Internal) configuration of libp2p [Network Behaviors](https://docs.rs/libp2p/latest/libp2p/swarm/index.html#network-behaviour).
//!
//! `pchain_network` uses [behaviour](crate::behaviour) to configure libp2p protocols used:
//! Kademlia, Identify, Gossipsub, and Ping. It also defines functions for different behaviors
//! of the peer in the network. For instance, subscribe to a new topic, perform a random walk
//! in the network etc.

use crate::{
    conversions,
    messages::{Message, Topic},
};
use libp2p::{
    gossipsub::{self, ConfigBuilder, MessageAuthenticity, MessageId, PublishError, TopicHash},
    identify,
    identity::{
        ed25519::{Keypair, PublicKey},
        PeerId,
    },
    kad::{
        store::MemoryStore, Kademlia, KademliaConfig, KademliaEvent, KademliaStoreInserts, Mode,
    },
    ping,
    swarm::NetworkBehaviour,
    Multiaddr, StreamProtocol,
};
use pchain_types::cryptography::PublicAddress;
use std::{time::Duration, vec};

const MAX_TRANSMIT_SIZE: usize = 4;
const MEGABYTES: usize = 1048576;
const HEARTBEAT_INTERVAL: u64 = 10;

/// Defines behaviour of a node on pchain_network
/// 1. Add or Remove a peer from DHT (Kademlia)
/// 2. Perform random walk in DHT
/// 3. Subscribe to a gossipsub::Behaviour Topic (see [crate::messages::Topic])
/// 4. Publish a Gossipsub message
#[derive(NetworkBehaviour)]
#[behaviour(to_swarm = "NetworkEvent")]
pub(crate) struct Behaviour {
    kad: Kademlia<MemoryStore>,
    gossip: gossipsub::Behaviour,
    identify: identify::Behaviour,
    ping: ping::Behaviour,
}

impl Behaviour {
    pub fn new(id: PublicAddress, local_key: &Keypair, protocol_name: String) -> Self {
        let local_peer_id: PeerId = conversions::PublicAddress::new(id)
            .try_into()
            .expect("Invalid PublicAddress.");

        // Configure Kademlia
        let kad = Self::kad_config(local_peer_id, protocol_name.clone());

        // Configure Identify
        let identify = Self::identify_config(local_key.public(), protocol_name);

        // Configure Gossipsub - subscribe to the topic of its own the base64-encoded public address
        let mut gossip = Self::gossipsub_config(local_key);
        gossip.subscribe(&Topic::HotStuffRsSend(id).into()).unwrap();

        // Configure Ping
        let ping = ping::Behaviour::default();

        Self {
            gossip,
            kad,
            identify,
            ping,
        }
    }

    fn kad_config(peer_id: PeerId, protocol_name: String) -> Kademlia<MemoryStore> {
        let protocol_name = StreamProtocol::try_from_owned(protocol_name).unwrap();
        let kad_config = KademliaConfig::default()
            .set_protocol_names(vec![protocol_name])
            .set_record_filtering(KademliaStoreInserts::FilterBoth)
            .to_owned();

        let mut kad =
            Kademlia::<MemoryStore>::with_config(peer_id, MemoryStore::new(peer_id), kad_config);

        kad.set_mode(Some(Mode::Server));
        kad
    }

    fn identify_config(public_key: PublicKey, protocol_name: String) -> identify::Behaviour {
        let config = identify::Config::new(protocol_name, public_key.into());
        identify::Behaviour::new(config)
    }

    fn gossipsub_config(keypair: &Keypair) -> gossipsub::Behaviour {
        let build_msg_id = |msg: &gossipsub::Message| {
            let mut id_str = msg.topic.to_string();
            let src_peer_id = match msg.source {
                Some(src) => base64url::encode(src.to_bytes()),
                None => "none".to_string(),
            };
            id_str.push_str(&src_peer_id);
            id_str.push_str(&msg.sequence_number.unwrap_or_default().to_string());
            MessageId::from(id_str)
        };

        let gossip = gossipsub::Behaviour::new(
            MessageAuthenticity::Signed(keypair.clone().into()),
            ConfigBuilder::default()
                .max_transmit_size(MAX_TRANSMIT_SIZE * MEGABYTES) // block size is limitted to 2 MB. Multiply by factor of safety = 2.
                .message_id_fn(build_msg_id)
                .heartbeat_interval(Duration::from_secs(HEARTBEAT_INTERVAL))
                .build()
                .unwrap(),
        )
        .unwrap();

        gossip
    }

    /// Add address to DHT
    pub fn add_address(&mut self, peer: &PeerId, address: Multiaddr) {
        self.kad.add_address(peer, address);
    }

    /// Remove a peer from DHT
    pub fn remove_peer(&mut self, peer: &PeerId) {
        self.kad.remove_peer(peer);
    }

    /// Query the network with random PeerId to discover peers in the network
    pub fn random_walk(&mut self) {
        self.kad.get_closest_peers(PeerId::random());
    }

    /// Subscribe to [Topic]
    pub fn subscribe(&mut self, topics: Vec<Topic>) -> Result<(), gossipsub::SubscriptionError> {
        for topic in topics {
            self.gossip.subscribe(&topic.into())?;
        }

        Ok(())
    }

    /// Unsubscribe from [Topic]
    pub fn unsubscribe(&mut self, topics: Vec<Topic>) -> Result<(), gossipsub::PublishError> {
        for topic in topics {
            self.gossip.unsubscribe(&topic.into())?;
        }

        Ok(())
    }

    /// Publish a [Message] to peers subscribed to the [Topic]
    pub fn publish(&mut self, topic: Topic, msg: Message) -> Result<MessageId, PublishError> {
        self.gossip.publish(topic.hash(), msg)
    }

    /// Check if the [gossipsub::TopicHash] is subscribed by this peer
<<<<<<< HEAD
    pub fn is_subscribed(&self, topic_hash: &gossipsub::TopicHash) -> bool {
=======
    pub fn is_subscribed(&self, topic_hash: &TopicHash) -> bool {
>>>>>>> d0d1c414
        self.gossip.topics().any(|topic| topic_hash.eq(topic))
    }
}

/// The definition of Out-Event required by [Behaviour].
pub(crate) enum NetworkEvent {
    Kad(KademliaEvent),
    Gossip(gossipsub::Event),
    Ping(ping::Event),
    Identify(identify::Event),
}

impl From<gossipsub::Event> for NetworkEvent {
    fn from(event: gossipsub::Event) -> Self {
        Self::Gossip(event)
    }
}

impl From<KademliaEvent> for NetworkEvent {
    fn from(event: KademliaEvent) -> Self {
        Self::Kad(event)
    }
}

impl From<ping::Event> for NetworkEvent {
    fn from(event: ping::Event) -> Self {
        Self::Ping(event)
    }
}

impl From<identify::Event> for NetworkEvent {
    fn from(event: identify::Event) -> Self {
        Self::Identify(event)
    }
}

#[cfg(test)]
mod test {
    use std::net::Ipv4Addr;

    use libp2p::{
        gossipsub,
        identity::{ed25519, PeerId},
        Multiaddr,
    };
    use pchain_types::cryptography::PublicAddress;

    use crate::{
        config::Config,
        conversions,
        messages::{MessageTopicHash, Topic},
    };

    use super::Behaviour;

    struct Peer {
        public_address: PublicAddress,
        peer_id: PeerId,
        multi_addr: Multiaddr,
        behaviour: Behaviour,
    }

    fn create_new_peer() -> Peer {
        let config = Config {
            keypair: ed25519::Keypair::generate(),
            topics_to_subscribe: vec![Topic::HotStuffRsBroadcast],
            listening_port: 25519,
            boot_nodes: vec![],
            outgoing_msgs_buffer_capacity: 10,
            peer_discovery_interval: 10,
            kademlia_protocol_name: String::from("/test"),
        };

        let public_address = config.keypair.public().to_bytes();

        let behaviour = Behaviour::new(
            public_address,
            &config.keypair,
            config.kademlia_protocol_name,
        );

        let ip_addr = Ipv4Addr::new(127, 0, 0, 1);
        let multi_addr = format!("/ip4/{}/tcp/{}", ip_addr, config.listening_port)
            .parse()
            .unwrap();

        Peer {
            public_address,
            peer_id: conversions::PublicAddress::new(public_address)
                .try_into()
                .unwrap(),
            multi_addr,
            behaviour,
        }
    }

    #[test]
    fn test_add_and_remove_peer() {
        let mut peer1 = create_new_peer();
        let peer2 = create_new_peer();

        peer1
            .behaviour
            .add_address(&peer2.peer_id, peer2.multi_addr);

        let peer1_added_peer2 = peer1
            .behaviour
            .kad
            .kbuckets()
            .find(|entry| 
                entry.iter().find(|bucket| 
                    *bucket.node.key.preimage() == peer2.peer_id).is_some());
        
        assert!(peer1_added_peer2.is_some());
        
        peer1.behaviour.remove_peer(&peer2.peer_id);

        let peer1_removed_peer2 = peer1
            .behaviour
            .kad
            .kbuckets()
            .find(|entry| 
                entry.iter().find(|bucket| 
                    *bucket.node.key.preimage() == peer2.peer_id).is_some());

        assert!(peer1_removed_peer2.is_none());
    }

    #[test]
    fn test_subscribe_topics() {
        let mut peer = create_new_peer();

        // Peers subscribe to the hotstuff_rs topic with their public address during Behaviour configuration
        let mailbox_topic_hash = Topic::HotStuffRsSend(peer.public_address).hash();
        let mailbox_topic_msg = gossipsub::Message {
            source: None,
            data: vec![],
            sequence_number: None,
            topic: mailbox_topic_hash,
        };
        assert!(peer.behaviour.is_subscribed(&mailbox_topic_msg.topic));

        let hotstuff_rs_msg = gossipsub::Message {
            source: None,
            data: vec![],
            sequence_number: None,
            topic: Topic::HotStuffRsBroadcast.hash(),
        };
        let _ = peer.behaviour.subscribe(vec![Topic::HotStuffRsBroadcast]);

        let unsubscribed_msg = gossipsub::Message {
            source: None,
            data: vec![],
            sequence_number: None,
            topic: Topic::DroppedTxns.hash(),
        };

        let subscribed_topics: Vec<&MessageTopicHash> = peer.behaviour.gossip.topics().collect();
        assert_eq!(subscribed_topics.len(), 2); //including the initial subscribed topic

        assert!(peer.behaviour.is_subscribed(&hotstuff_rs_msg.topic));
        assert!(!peer.behaviour.is_subscribed(&unsubscribed_msg.topic));
    }
}<|MERGE_RESOLUTION|>--- conflicted
+++ resolved
@@ -160,11 +160,7 @@
     }
 
     /// Check if the [gossipsub::TopicHash] is subscribed by this peer
-<<<<<<< HEAD
-    pub fn is_subscribed(&self, topic_hash: &gossipsub::TopicHash) -> bool {
-=======
     pub fn is_subscribed(&self, topic_hash: &TopicHash) -> bool {
->>>>>>> d0d1c414
         self.gossip.topics().any(|topic| topic_hash.eq(topic))
     }
 }
