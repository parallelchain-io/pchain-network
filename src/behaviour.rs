/*
    Copyright © 2023, ParallelChain Lab
    Licensed under the Apache License, Version 2.0: http://www.apache.org/licenses/LICENSE-2.0
*/

//! (Internal) configuration of libp2p [Network Behaviors](https://docs.rs/libp2p/latest/libp2p/swarm/index.html#network-behaviour).
//!
//! `pchain_network` uses [behaviour](crate::behaviour) to configure libp2p protocols used: 
//! Kademlia, Identify, Gossipsub, and Ping. It also defines functions for different behaviors
//! of the peer in the network. For instance, subscribe to a new topic, perform a random walk
//! in the network etc.

use crate::{messages::{Message, Topic}, conversions};
use libp2p::{
    gossipsub::{self, ConfigBuilder, MessageAuthenticity, MessageId, PublishError},
    identify,
    identity::{PeerId, ed25519::{Keypair, PublicKey}},
    kad::{
        store::MemoryStore, Kademlia, KademliaConfig, KademliaEvent, KademliaStoreInserts, Mode,
    },
    ping,
    swarm::NetworkBehaviour,
    Multiaddr, StreamProtocol,
};
use pchain_types::cryptography::PublicAddress;
use std::{time::Duration, vec};

const MAX_TRANSMIT_SIZE: usize = 4;
const MEGABYTES: usize = 1048576;
<<<<<<< HEAD
const HEARTBEAT_INTERVAL: u64 = 10;
=======
>>>>>>> 61caf608

/// Defines behaviour of a node on pchain_network
/// 1. Add or Remove a peer from DHT (Kademlia)
/// 2. Perform random walk in DHT
/// 3. Subscribe to a gossipsub::Behaviour Topic (see [crate::messages::Topic])
/// 4. Send or Broadcast Gossipsub message
#[derive(NetworkBehaviour)]
#[behaviour(to_swarm = "NetworkEvent")]
pub(crate) struct Behaviour {
    kad: Kademlia<MemoryStore>,
    gossip: gossipsub::Behaviour,
    identify: identify::Behaviour,
    ping: ping::Behaviour,
}

impl Behaviour {
    pub fn new(id: PublicAddress, local_key: &Keypair, protocol_name: String) -> Self {
        let local_peer_id: PeerId = conversions::PublicAddress::new(id)
            .try_into()
            .expect("Invalid PublicAddress.");

        // Configure Kademlia
        let kad = Self::kad_config(local_peer_id, protocol_name);

        // Configure Identify
        let identify = Self::identify_config(local_key.public(), protocol_name);

        // Configure Gossipsub - subscribe to the topic of its own the base64-encoded public address
        let mut gossip = Self::gossipsub_config(local_key);
        gossip.subscribe(&Topic::HotStuffRsSend(id).into()).unwrap();

        // Configure Ping
        let ping = ping::Behaviour::default();

        Self {
            gossip,
            kad,
            identify,
            ping,
        }
    }

    fn kad_config(peer_id: PeerId, protocol_name: String) -> Kademlia<MemoryStore> {
        let protocol_name = StreamProtocol::try_from_owned(protocol_name).unwrap();
        let kad_config = KademliaConfig::default()
            .set_protocol_names(vec![protocol_name])
            .set_record_filtering(KademliaStoreInserts::FilterBoth)
            .to_owned();

        let mut kad =
            Kademlia::<MemoryStore>::with_config(peer_id, MemoryStore::new(peer_id), kad_config);

        kad.set_mode(Some(Mode::Server));
        kad
    }

<<<<<<< HEAD
    fn identify_config(public_key: PublicKey, protocol_name: String) -> identify::Behaviour {
        let config = identify::Config::new(protocol_name, public_key);
=======
    fn identify_config(public_key: PublicKey, protocol_ver: &str) -> identify::Behaviour {
        let config = identify::Config::new(protocol_ver.to_string(), public_key.into());
>>>>>>> 61caf608
        identify::Behaviour::new(config)
    }

    fn gossipsub_config(keypair: &Keypair) -> gossipsub::Behaviour {
        let build_msg_id = |msg: &gossipsub::Message| {
            let mut id_str = msg.topic.to_string();
            let src_peer_id = match msg.source {
                Some(src) => base64url::encode(src.to_bytes()),
                None => "none".to_string(),
            };
            id_str.push_str(&src_peer_id);
            id_str.push_str(&msg.sequence_number.unwrap_or_default().to_string());
            MessageId::from(id_str)
        };

        let gossip = gossipsub::Behaviour::new(
            MessageAuthenticity::Signed(keypair.clone().into()),
            ConfigBuilder::default()
                .max_transmit_size(MAX_TRANSMIT_SIZE * MEGABYTES) // block size is limitted to 2 MB. Multiply by factor of safety = 2.
                .message_id_fn(build_msg_id)
                .heartbeat_interval(Duration::from_secs(HEARTBEAT_INTERVAL))
                .build()
                .unwrap(),
        )
        .unwrap();

        gossip
    }

    /// Add address to DHT
    pub fn add_address(&mut self, peer: &PeerId, address: Multiaddr) {
        self.kad.add_address(peer, address);
    }

    /// Remove a peer from DHT
    pub fn remove_peer(&mut self, peer: &PeerId) {
        self.kad.remove_peer(peer);
    }

    /// Query the network with random PeerId to discover peers in the network
    pub fn random_walk(&mut self) {
        self.kad.get_closest_peers(PeerId::random());
    }

    /// Subscribe to [Topic]
    pub fn subscribe(&mut self, topics: Vec<Topic>) -> Result<(), Box<dyn std::error::Error>> {
        for topic in topics {
            self.gossip.subscribe(&topic.into())?;
        }

        Ok(())
    }

    pub fn publish(
        &mut self,
        topic: Topic,
        msg: Message,
    ) -> Result<MessageId, PublishError> {
        self.gossip.publish(topic.hash(), msg)
    }

    /// Check if the [gossipsub::Message] is subscribed by this peer
    pub fn is_subscribed(&self, message: &gossipsub::Message) -> bool {
        self.gossip.topics().any(|topic| message.topic.eq(topic))
    }
}

/// The definition of Out-Event required by [Behaviour].
pub(crate) enum NetworkEvent {
    Kad(KademliaEvent),
    Gossip(gossipsub::Event),
    Ping(ping::Event),
    Identify(identify::Event),
}

impl From<gossipsub::Event> for NetworkEvent {
    fn from(event: gossipsub::Event) -> Self {
        Self::Gossip(event)
    }
}

impl From<KademliaEvent> for NetworkEvent {
    fn from(event: KademliaEvent) -> Self {
        Self::Kad(event)
    }
}

impl From<ping::Event> for NetworkEvent {
    fn from(event: ping::Event) -> Self {
        Self::Ping(event)
    }
}

impl From<identify::Event> for NetworkEvent {
    fn from(event: identify::Event) -> Self {
        Self::Identify(event)
    }
}

#[cfg(test)]
mod test {
    use std::net::Ipv4Addr;

    use libp2p::{Multiaddr, gossipsub, identity::{ed25519, PeerId}};
    use pchain_types::cryptography::PublicAddress;

    use crate::{config::Config, messages::{Topic, MessageTopicHash}, conversions};

    use super::Behaviour;

    struct Peer {
        public_address: PublicAddress,
        peer_id: PeerId,
        multi_addr: Multiaddr,
        behaviour: Behaviour,
    }

    fn create_new_peer() -> Peer {
        let config = Config {
            keypair: ed25519::Keypair::generate(),
            topics_to_subscribe: vec![Topic::HotStuffRsBroadcast],
            listening_port: 25519,
            boot_nodes: vec![],
            outgoing_msgs_buffer_capacity: 10,
            incoming_msgs_buffer_capacity: 10,
            peer_discovery_interval: 10,
            kademlia_protocol_name: String::from("/test"),
        };

        let public_address = config.keypair.public().to_bytes();
        
        let behaviour = Behaviour::new(
            public_address,
            &config.keypair,
            config.peer_discovery_interval,
            &config.kademlia_protocol_name,
        );

        let ip_addr = Ipv4Addr::new(127, 0, 0, 1);
        let multi_addr = format!("/ip4/{}/tcp/{}", ip_addr, config.listening_port)
            .parse()
            .unwrap();

        Peer {
            public_address,
            peer_id: conversions::PublicAddress::new(public_address).try_into().unwrap(),
            multi_addr,
            behaviour,
        }
    }

    // TODO jonas: please verify if theres a better way to check if a peer is added
    #[test]
    fn test_add_and_remove_peer() {
        let mut peer1 = create_new_peer();
        let peer2 = create_new_peer();

        peer1.behaviour.add_address(&peer2.peer_id, peer2.multi_addr);
        
        let peer_num: usize = peer1.behaviour.kad.kbuckets().map(|x| x.num_entries()).sum();
        assert_eq!(peer_num, 1);

        peer1.behaviour.remove_peer(&peer2.peer_id);

        let peer_num: usize = peer1.behaviour.kad.kbuckets().map(|x| x.num_entries()).sum();
        assert_eq!(peer_num, 0);
    }

    #[test]
    fn test_subscribe_topics() {
        let mut peer = create_new_peer();

        // Peers subscribe to the hotstuff_rs topic with their public address during Behaviour configuration 
        let mailbox_topic_hash = Topic::HotStuffRsSend(peer.public_address).hash();
        let mailbox_topic_msg = gossipsub::Message {
            source: None,
            data: vec![],
            sequence_number: None,
            topic: mailbox_topic_hash,
        };
        assert!(peer.behaviour.is_subscribed(&mailbox_topic_msg));

        let hotstuff_rs_msg = gossipsub::Message {
            source: None,
            data: vec![],
            sequence_number: None,
            topic: Topic::HotStuffRsBroadcast.hash(),
        };
        let _ = peer.behaviour.subscribe(vec![Topic::HotStuffRsBroadcast]);

        let unsubscribed_msg = gossipsub::Message {
            source: None,
            data: vec![],
            sequence_number: None,
            topic: Topic::DroppedTxns.hash(),
        };

        let subscribed_topics: Vec<&MessageTopicHash> = peer.behaviour.gossip.topics().collect();
        assert_eq!(subscribed_topics.len(), 2); //including the initial subscribed topic
        
        assert!(peer.behaviour.is_subscribed(&hotstuff_rs_msg));
        assert!(!peer.behaviour.is_subscribed(&unsubscribed_msg));

    }
}<|MERGE_RESOLUTION|>--- conflicted
+++ resolved
@@ -27,10 +27,7 @@
 
 const MAX_TRANSMIT_SIZE: usize = 4;
 const MEGABYTES: usize = 1048576;
-<<<<<<< HEAD
 const HEARTBEAT_INTERVAL: u64 = 10;
-=======
->>>>>>> 61caf608
 
 /// Defines behaviour of a node on pchain_network
 /// 1. Add or Remove a peer from DHT (Kademlia)
@@ -87,13 +84,8 @@
         kad
     }
 
-<<<<<<< HEAD
     fn identify_config(public_key: PublicKey, protocol_name: String) -> identify::Behaviour {
         let config = identify::Config::new(protocol_name, public_key);
-=======
-    fn identify_config(public_key: PublicKey, protocol_ver: &str) -> identify::Behaviour {
-        let config = identify::Config::new(protocol_ver.to_string(), public_key.into());
->>>>>>> 61caf608
         identify::Behaviour::new(config)
     }
 
