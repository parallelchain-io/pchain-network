/*
    Copyright © 2023, ParallelChain Lab
    Licensed under the Apache License, Version 2.0: http://www.apache.org/licenses/LICENSE-2.0
*/

//! (Internal) configuration of libp2p [Network Behaviors](https://docs.rs/libp2p/latest/libp2p/swarm/index.html#network-behaviour).
//!
//! `pchain_network` uses [behaviour](crate::behaviour) to configure libp2p protocols used:
//! Kademlia, Identify, Gossipsub, and Ping. It also defines functions for different behaviors
//! of the peer in the network. For instance, subscribe to a new topic, perform a random walk
//! in the network etc.

use crate::{
    conversions,
    messages::{Message, Topic},
};
use libp2p::{
    gossipsub::{self, ConfigBuilder, MessageAuthenticity, MessageId, PublishError, TopicHash},
    identify,
    identity::{
        ed25519::{Keypair, PublicKey},
        PeerId,
    },
    kad::{
        self, store::MemoryStore, Mode,
    },
    ping,
    swarm::NetworkBehaviour,
    Multiaddr, StreamProtocol,
};
use pchain_types::cryptography::PublicAddress;
use std::{time::Duration, vec};

const MAX_TRANSMIT_SIZE: usize = 4;
const MEGABYTES: usize = 1048576;
const HEARTBEAT_INTERVAL: u64 = 10;

/// Defines behaviour of a node on pchain_network
/// 1. Add or Remove a peer from DHT (Kademlia)
/// 2. Perform random walk in DHT
/// 3. Subscribe to a gossipsub::Behaviour Topic (see [crate::messages::Topic])
/// 4. Publish a Gossipsub message
#[derive(NetworkBehaviour)]
#[behaviour(to_swarm = "NetworkEvent")]
pub(crate) struct Behaviour {
    kad: kad::Behaviour<MemoryStore>,
    gossip: gossipsub::Behaviour,
    identify: identify::Behaviour,
    ping: ping::Behaviour,
}

impl Behaviour {
    pub fn new(id: PublicAddress, local_key: &Keypair, protocol_name: String) -> Self {
        let local_peer_id: PeerId = conversions::PublicAddress::new(id)
            .try_into()
            .expect("Invalid PublicAddress.");

        // Configure Kademlia
        let kad = Self::kad_config(local_peer_id, protocol_name.clone());

        // Configure Identify
        let identify = Self::identify_config(local_key.public(), protocol_name);

        // Configure Gossipsub - subscribe to the topic of its own the base64-encoded public address
        let mut gossip = Self::gossipsub_config(local_key);
        gossip.subscribe(&Topic::HotStuffRsSend(id).into()).unwrap();

        // Configure Ping
        let ping = ping::Behaviour::default();

        Self {
            gossip,
            kad,
            identify,
            ping,
        }
    }

    fn kad_config(peer_id: PeerId, protocol_name: String) -> kad::Behaviour<MemoryStore> {
<<<<<<< HEAD
        let protocol_name: StreamProtocol = StreamProtocol::try_from_owned(protocol_name).unwrap();
=======
        let protocol_name = StreamProtocol::try_from_owned(protocol_name).unwrap();
>>>>>>> bba2a761
        let kad_config = kad::Config::default()
            .set_protocol_names(vec![protocol_name])
            .set_record_filtering(kad::StoreInserts::FilterBoth)
            .to_owned();

        let mut kad =
            kad::Behaviour::<MemoryStore>::with_config(peer_id, MemoryStore::new(peer_id), kad_config);

        kad.set_mode(Some(Mode::Server));
        kad
    }

    fn identify_config(public_key: PublicKey, protocol_name: String) -> identify::Behaviour {
        let config = identify::Config::new(protocol_name, public_key.into());
        identify::Behaviour::new(config)
    }

    fn gossipsub_config(keypair: &Keypair) -> gossipsub::Behaviour {
        let gossip = gossipsub::Behaviour::new(
            MessageAuthenticity::Signed(keypair.clone().into()),
            ConfigBuilder::default()
                .max_transmit_size(MAX_TRANSMIT_SIZE * MEGABYTES) // block size is limitted to 2 MB. Multiply by factor of safety = 2.
                .heartbeat_interval(Duration::from_secs(HEARTBEAT_INTERVAL))
                .allow_self_origin(true)
                .build()
                .unwrap(),
        )
        .unwrap();

        gossip
    }

    /// Add address to DHT
    pub fn add_address(&mut self, peer: &PeerId, address: Multiaddr) {
        self.kad.add_address(peer, address);
    }

    /// Remove a peer from DHT
    pub fn remove_peer(&mut self, peer: &PeerId) {
        self.kad.remove_peer(peer);
    }

    /// Query the network with random PeerId to discover peers in the network
    pub fn random_walk(&mut self) {
        self.kad.get_closest_peers(PeerId::random());
    }

    /// Subscribe to [Topic]
    pub fn subscribe(&mut self, topics: Vec<Topic>) -> Result<(), gossipsub::SubscriptionError> {
        for topic in topics {
            self.gossip.subscribe(&topic.into())?;
        }

        Ok(())
    }

    /// Unsubscribe from [Topic]
    pub fn unsubscribe(&mut self, topics: Vec<Topic>) -> Result<(), gossipsub::PublishError> {
        for topic in topics {
            self.gossip.unsubscribe(&topic.into())?;
        }

        Ok(())
    }

    /// Publish a [Message] to peers subscribed to the [Topic]
    pub fn publish(&mut self, topic: Topic, msg: Message) -> Result<MessageId, PublishError> {
        self.gossip.publish(topic.hash(), msg)
    }

    /// Check if the [gossipsub::TopicHash] is subscribed by this peer
    pub fn is_subscribed(&self, topic_hash: &TopicHash) -> bool {
        self.gossip.topics().any(|topic| topic_hash.eq(topic))
    }
}

/// The definition of Out-Event required by [Behaviour].
pub(crate) enum NetworkEvent {
    Kad(kad::Event),
    Gossip(gossipsub::Event),
    Ping(ping::Event),
    Identify(identify::Event),
}

impl From<gossipsub::Event> for NetworkEvent {
    fn from(event: gossipsub::Event) -> Self {
        Self::Gossip(event)
    }
}

impl From<kad::Event> for NetworkEvent {
    fn from(event: kad::Event) -> Self {
        Self::Kad(event)
    }
}

impl From<ping::Event> for NetworkEvent {
    fn from(event: ping::Event) -> Self {
        Self::Ping(event)
    }
}

impl From<identify::Event> for NetworkEvent {
    fn from(event: identify::Event) -> Self {
        Self::Identify(event)
    }
}

#[cfg(test)]
mod test {
    use std::net::Ipv4Addr;

    use libp2p::{
        gossipsub,
        identity::{PeerId, ed25519},
        Multiaddr,
    };
    use pchain_types::cryptography::{PublicAddress, self};

    use crate::{
        config::Config,
        messages::{MessageTopicHash, Topic},
        conversions,
    };

    use super::Behaviour;

    struct Peer {
        public_address: PublicAddress,
        peer_id: PeerId,
        multi_addr: Multiaddr,
        behaviour: Behaviour,
    }

    fn create_new_peer() -> Peer {
        let keypair = ed25519::Keypair::generate();
        let local_keypair = cryptography::Keypair::from_keypair_bytes(&keypair.to_bytes()).unwrap();
        let config = Config {
            keypair: local_keypair,
            topics_to_subscribe: vec![Topic::HotStuffRsBroadcast],
            listening_port: 25519,
            boot_nodes: vec![],
            outgoing_msgs_buffer_capacity: 10,
            peer_discovery_interval: 10,
            kademlia_protocol_name: String::from("/test"),
        };
<<<<<<< HEAD

=======
        
>>>>>>> bba2a761
        let public_address = config.keypair.verifying_key().to_bytes();

        let behaviour = Behaviour::new(
            public_address,
            &keypair,
            config.kademlia_protocol_name,
        );

        let ip_addr = Ipv4Addr::new(127, 0, 0, 1);
        let multi_addr = format!("/ip4/{}/tcp/{}", ip_addr, config.listening_port)
            .parse()
            .unwrap();

        Peer {
            public_address,
            peer_id: conversions::PublicAddress::new(public_address)
                .try_into()
                .unwrap(),
            multi_addr,
            behaviour,
        }
    }

    #[test]
    fn test_add_and_remove_peer() {
        let mut peer1 = create_new_peer();
        let peer2 = create_new_peer();

        peer1
            .behaviour
            .add_address(&peer2.peer_id, peer2.multi_addr);

        let peer1_added_peer2 = peer1
            .behaviour
            .kad
            .kbuckets()
            .find(|entry| 
                entry.iter().find(|bucket| 
                    *bucket.node.key.preimage() == peer2.peer_id).is_some());
        
        assert!(peer1_added_peer2.is_some());
        
        peer1.behaviour.remove_peer(&peer2.peer_id);

        let peer1_removed_peer2 = peer1
            .behaviour
            .kad
            .kbuckets()
            .find(|entry| 
                entry.iter().find(|bucket| 
                    *bucket.node.key.preimage() == peer2.peer_id).is_some());

        assert!(peer1_removed_peer2.is_none());
    }

    #[test]
    fn test_subscribe_topics() {
        let mut peer = create_new_peer();

        // Peers subscribe to the hotstuff_rs topic with their public address during Behaviour configuration
        let mailbox_topic_hash = Topic::HotStuffRsSend(peer.public_address).hash();
        let mailbox_topic_msg = gossipsub::Message {
            source: None,
            data: vec![],
            sequence_number: None,
            topic: mailbox_topic_hash,
        };
        assert!(peer.behaviour.is_subscribed(&mailbox_topic_msg.topic));

        let hotstuff_rs_msg = gossipsub::Message {
            source: None,
            data: vec![],
            sequence_number: None,
            topic: Topic::HotStuffRsBroadcast.hash(),
        };
        let _ = peer.behaviour.subscribe(vec![Topic::HotStuffRsBroadcast]);

        let unsubscribed_msg = gossipsub::Message {
            source: None,
            data: vec![],
            sequence_number: None,
            topic: Topic::Mempool.hash(),
        };

        let subscribed_topics: Vec<&MessageTopicHash> = peer.behaviour.gossip.topics().collect();
        assert_eq!(subscribed_topics.len(), 2); //including the initial subscribed topic

        assert!(peer.behaviour.is_subscribed(&hotstuff_rs_msg.topic));
        assert!(!peer.behaviour.is_subscribed(&unsubscribed_msg.topic));
    }
}<|MERGE_RESOLUTION|>--- conflicted
+++ resolved
@@ -77,11 +77,7 @@
     }
 
     fn kad_config(peer_id: PeerId, protocol_name: String) -> kad::Behaviour<MemoryStore> {
-<<<<<<< HEAD
         let protocol_name: StreamProtocol = StreamProtocol::try_from_owned(protocol_name).unwrap();
-=======
-        let protocol_name = StreamProtocol::try_from_owned(protocol_name).unwrap();
->>>>>>> bba2a761
         let kad_config = kad::Config::default()
             .set_protocol_names(vec![protocol_name])
             .set_record_filtering(kad::StoreInserts::FilterBoth)
@@ -105,7 +101,6 @@
             ConfigBuilder::default()
                 .max_transmit_size(MAX_TRANSMIT_SIZE * MEGABYTES) // block size is limitted to 2 MB. Multiply by factor of safety = 2.
                 .heartbeat_interval(Duration::from_secs(HEARTBEAT_INTERVAL))
-                .allow_self_origin(true)
                 .build()
                 .unwrap(),
         )
@@ -228,11 +223,7 @@
             peer_discovery_interval: 10,
             kademlia_protocol_name: String::from("/test"),
         };
-<<<<<<< HEAD
-
-=======
-        
->>>>>>> bba2a761
+
         let public_address = config.keypair.verifying_key().to_bytes();
 
         let behaviour = Behaviour::new(
