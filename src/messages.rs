/*
    Copyright © 2023, ParallelChain Lab
    Licensed under the Apache License, Version 2.0: http://www.apache.org/licenses/LICENSE-2.0
*/

//! This module defines three main message-related types:
//! - [Topic]: topics of the messages in the network.
//! - [Message]: data to be sent in the network, 
//! - [Envelope]: a wrapper over the message and its origin.
//! 
//!
//! pchain-network only accepts messages with the topics defined in [Topic]. Each topic corresponds 
//! to a variant in [Message], which is an encapsulation of different types of data to be sent
//! in the pchain-network. 
//! 

use borsh::BorshSerialize;
use libp2p::gossipsub::IdentTopic;
use pchain_types::{blockchain::TransactionV1, cryptography::{Sha256Hash, PublicAddress}, serialization::Serializable};

/// Hash of the message topic.
pub type MessageTopicHash = libp2p::gossipsub::TopicHash;

<<<<<<< HEAD
#[derive(PartialEq, Debug, Clone)]
=======
/// [Envelope] encapsulates the message received from the p2p network with it's sender address.
#[derive(Clone)]
pub struct Envelope {
    /// The origin of the message
    pub origin: PublicAddress,

    /// The message encapsulated
    pub message: Message,
}

/// [Topic] defines the topics of the messages in pchain-network.
#[derive(PartialEq, Debug)]
>>>>>>> 61caf608
pub enum Topic {
    HotStuffRsBroadcast,
    HotStuffRsSend(PublicAddress),
    Mempool,
    DroppedTxns,
}

impl Topic {
    pub fn hash(self) -> MessageTopicHash {
        IdentTopic::from(self).hash()
    }
}

impl From<Topic> for IdentTopic {
    fn from(topic: Topic) -> Self {
        let str = match topic {
            Topic::HotStuffRsBroadcast => "consensus".to_string(),
            Topic::HotStuffRsSend(addr) => base64url::encode(addr),
            Topic::Mempool => "mempool".to_string(),
            Topic::DroppedTxns => "droppedTx".to_string(),
        };
        IdentTopic::new(str)
    }
}

/// [Message] are structured messages that are sent between ParallelChain Network Peers.
#[derive(Clone)]
pub enum Message {
    HotStuffRs(hotstuff_rs::messages::Message),
    Mempool(TransactionV1),
    DroppedTxns(DroppedTxnMessage),
}

impl From<Message> for Vec<u8> {
    fn from(msg: Message) -> Self {
        match msg {
            Message::HotStuffRs(msg) => msg.try_to_vec().unwrap(),
            Message::Mempool(txn) => Serializable::serialize(&txn),
            Message::DroppedTxns(msg) => msg.try_to_vec().unwrap(),
        }
    }
}

/// [DroppedTxnMessage] defines message content for [Message::DroppedTxns].
#[derive(Clone, borsh::BorshSerialize, borsh::BorshDeserialize)]
pub enum DroppedTxnMessage {
    MempoolDroppedTx {
        txn: TransactionV1,
        status_code: DroppedTxnStatusCode,
    },
    ExecutorDroppedTx {
        tx_hash: Sha256Hash,
        status_code: DroppedTxnStatusCode,
    },
}

#[derive(Clone)]
pub enum DroppedTxnStatusCode {
    Invalid,
    NonceTooLow,
    NonceInaccessible,
}

impl From<&DroppedTxnStatusCode> for u16 {
    fn from(status_code: &DroppedTxnStatusCode) -> Self {
        match status_code {
            DroppedTxnStatusCode::Invalid => 0x515_u16,
            DroppedTxnStatusCode::NonceTooLow => 0x516_u16,
            DroppedTxnStatusCode::NonceInaccessible => 0x517_u16,
        }
    }
}

impl borsh::BorshSerialize for DroppedTxnStatusCode {
    fn serialize<W: std::io::Write>(&self, writer: &mut W) -> std::io::Result<()> {
        let status_code: u16 = self.into();
        status_code.serialize(writer)
    }
}

impl borsh::BorshDeserialize for DroppedTxnStatusCode {
    fn deserialize_reader<R: std::io::Read>(reader: &mut R) -> std::io::Result<Self> {
        let status_code = match u16::deserialize_reader(reader) {
            Ok(0x515_u16) => DroppedTxnStatusCode::Invalid,
            Ok(0x516_u16) => DroppedTxnStatusCode::NonceTooLow,
            Ok(0x517_u16) => DroppedTxnStatusCode::NonceInaccessible,
            _ => panic!("Invalid droppedTx status code."),
        };
        Ok(status_code)
    }
}<|MERGE_RESOLUTION|>--- conflicted
+++ resolved
@@ -21,9 +21,6 @@
 /// Hash of the message topic.
 pub type MessageTopicHash = libp2p::gossipsub::TopicHash;
 
-<<<<<<< HEAD
-#[derive(PartialEq, Debug, Clone)]
-=======
 /// [Envelope] encapsulates the message received from the p2p network with it's sender address.
 #[derive(Clone)]
 pub struct Envelope {
@@ -35,8 +32,7 @@
 }
 
 /// [Topic] defines the topics of the messages in pchain-network.
-#[derive(PartialEq, Debug)]
->>>>>>> 61caf608
+#[derive(PartialEq, Debug, Clone)]
 pub enum Topic {
     HotStuffRsBroadcast,
     HotStuffRsSend(PublicAddress),
