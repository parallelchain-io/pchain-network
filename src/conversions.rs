--- conflicted
+++ resolved
@@ -11,15 +11,8 @@
 //!     - TryFrom<[PublicAddress]> for [PeerId]
 //!     - filter_gossipsub_messages([libp2p::gossipsub::Message], [pchain_types::cryptography::PublicAddress]) to [Message]
 
-<<<<<<< HEAD
 use libp2p::identity::{self, ed25519, DecodingError, OtherVariantError, PeerId};
 use libp2p::{Multiaddr, kad::KBucketKey};
-=======
-use libp2p::identity::{self, DecodingError, OtherVariantError, PeerId,
-    ed25519::PublicKey
-};
-use libp2p::Multiaddr;
->>>>>>> bba2a761
 use std::net::Ipv4Addr;
 use borsh::BorshDeserialize;
 use pchain_types::{cryptography, rpc};
@@ -60,7 +53,7 @@
     type Error = DecodingError;
 
     fn try_from(public_addr: PublicAddress) -> Result<Self, Self::Error> {
-        let kp = PublicKey::try_from_bytes(&public_addr.0)?;
+        let kp = ed25519::PublicKey::try_from_bytes(&public_addr.0)?;
         let public_key: identity::PublicKey = kp.into();
         Ok(public_key.to_peer_id())
     }
@@ -86,7 +79,6 @@
 
 /// converts [Message](libp2p::gossipsub::Message) to [Message](Message) while 
 /// filtering for message topics that can be forwarded to fullnode
-<<<<<<< HEAD
 pub fn filter_gossipsub_messages(message: libp2p::gossipsub::Message, local_public_address: cryptography::PublicAddress) -> Result<Message, MessageConversionError> {
     let (topic_hash, data) = (message.topic, message.data);
     let mut data = data.as_slice();
@@ -105,30 +97,6 @@
                 let message = rpc::TransactionV1OrV2::deserialize(&mut data).map(Message::Mempool)?;
                 Ok(message)
             },
-=======
-pub fn filter_gossipsub_messages(message: libp2p::gossipsub::Message, local_public_address: pchain_types::cryptography::PublicAddress) 
--> Result<Message, MessageConversionError> {
-    let (topic_hash, data) = (message.topic, message.data);
-    let mut data = data.as_slice();
-
-    let topic = fullnode_topics(local_public_address)
-        .into_iter()
-        .find(|t| t.clone().hash() == topic_hash)
-        .ok_or(InvalidTopicError)?;
-    
-    match topic {
-        HotStuffRsBroadcast | HotStuffRsSend(_) => {
-            let message = hotstuff_rs::messages::Message::deserialize(&mut data).map(Message::HotStuffRs)?;
-            Ok(message)
-        },
-        Mempool => {
-            let message = pchain_types::blockchain::TransactionV1::deserialize(&mut data).map(Message::Mempool)?;
-            Ok(message)
-        },
-        DroppedTxns => {
-            let message = DroppedTxnMessage::deserialize(&mut data).map(Message::DroppedTxns)?;
-            Ok(message)
->>>>>>> bba2a761
         }
 }
 
