/*
    Copyright © 2023, ParallelChain Lab
    Licensed under the Apache License, Version 2.0: http://www.apache.org/licenses/LICENSE-2.0
*/

//! Implementation of [ParallelChain Protocol](https://github.com/parallelchain-io/parallelchain-protocol)
//! peer-to-peer (P2P) networking.
//!
//! ## Starting a peer
//!
//! ```no_run
//! use crate::Config;
//! use crate::Peer;
//! use crate::messages::Message;
//!
//!
//! // 1. Build a configuration.
//! let config = Config {
//!     keypair, // pchain_types::cryptography::Keypair
//!     topics_to_subscribe, // vec![Topic::HotStuffRsBroadcast]
//!     listening_port, // 25519
//!     boot_nodes, // vec![]
//!     outgoing_msgs_buffer_capacity, // 8
//!     peer_discovery_interval, // 10
//!     kademlia_protocol_name // "/pchain_p2p/1.0.0"
//! };
//!
//! // 2. Create message handlers 
<<<<<<< HEAD
//! let (tx, rx) =  tokio::sync::mpsc::channel(100);
//! let hotstuff_sender = tx.clone();
//! let hotstuff_handler = move |msg_orgin: [u8;32], msg: Message| {
//!     match msg {
//!         Message::HotStuffRs(hotstuff_message) => {
//!             //process hotstuff message
//!             let _ = hotstuff_sender.try_send((msg_origin, Message::HotStuffRs(hotstuff_message)));
//!         }
//!         _ => {}
//!     }  
//! };
//! let mut message_handlers: Vec<Box<dyn FnMut(PublicAddress, Message) + Send>> = vec![];
//! message_handlers.push(Box::new(hotstuff_handler));
=======
//! let (tx, rx) = tokio::sync::mpsc::channel();
//! let message_sender = tx.clone();
//! let message_handler = move |msg_origin: [u8;32], msg: Message| {
//!     match msg {
//!         Message::HotStuffRs(hotstuff_message) => {
//!             // process hotstuff message
//!             let _ = hotstuff_sender.try_send((msg_origin, Message::HotStuffRs(hotstuff_message)));
//!         }
//!         _ => {}
//!     }
//! };
>>>>>>> bba2a761
//!  
//! // 3. Start P2P network.
//! let peer = Peer::start(config, Box::new(message_handler))
//!     .await
//!     .unwrap();
//! 
//! // 4. Send out messages.
//! peer.broadcast_mempool_msg(txn);
//! ```
//!


pub mod behaviour;

pub mod config;
pub use config::Config;

pub mod conversions;

pub mod messages;
pub use messages::Message;

pub mod peer;
pub use peer::Peer;<|MERGE_RESOLUTION|>--- conflicted
+++ resolved
@@ -26,22 +26,7 @@
 //! };
 //!
 //! // 2. Create message handlers 
-<<<<<<< HEAD
-//! let (tx, rx) =  tokio::sync::mpsc::channel(100);
-//! let hotstuff_sender = tx.clone();
-//! let hotstuff_handler = move |msg_orgin: [u8;32], msg: Message| {
-//!     match msg {
-//!         Message::HotStuffRs(hotstuff_message) => {
-//!             //process hotstuff message
-//!             let _ = hotstuff_sender.try_send((msg_origin, Message::HotStuffRs(hotstuff_message)));
-//!         }
-//!         _ => {}
-//!     }  
-//! };
-//! let mut message_handlers: Vec<Box<dyn FnMut(PublicAddress, Message) + Send>> = vec![];
-//! message_handlers.push(Box::new(hotstuff_handler));
-=======
-//! let (tx, rx) = tokio::sync::mpsc::channel();
+//! let (tx, rx) = tokio::sync::mpsc::channel(100);
 //! let message_sender = tx.clone();
 //! let message_handler = move |msg_origin: [u8;32], msg: Message| {
 //!     match msg {
@@ -52,7 +37,8 @@
 //!         _ => {}
 //!     }
 //! };
->>>>>>> bba2a761
+//! let mut message_handlers: Vec<Box<dyn FnMut(PublicAddress, Message) + Send>> = vec![];
+//! message_handlers.push(Box::new(hotstuff_handler));
 //!  
 //! // 3. Start P2P network.
 //! let peer = Peer::start(config, Box::new(message_handler))
