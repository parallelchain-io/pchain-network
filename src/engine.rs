/*
    Copyright © 2023, ParallelChain Lab
    Licensed under the Apache License, Version 2.0: http://www.apache.org/licenses/LICENSE-2.0
*/

//! The process starts by loading the network configuration to bring up the P2P network. Then,
//! it spawns an asynchronous [tokio] task and enters the main event loop.
//!
//! In the event loop, it waits for:
//! - [NetworkEvent].
//! - [Commands](SendCommand) from application for sending message.
//! - Timeout of a periodic interval to discover peers in the network.
//!
//! ### Events Handling
//!
//! Upon receiving the Libp2p Identify event, peer information is added to the routing table.
//!
//! Upon receiving the Libp2p Gossipsub Message event, the message received will be passed to
//! the chain of message handlers ([crate::messages::MessageGate]).
//!
//! Upon receiving the Libp2p ConnectionClosed event, peer information will be removed from the
//! routing table.
//!
//! Upon receiving commands from application, gossipsub message will be delivered to a
//! Gossipsub topic.

use borsh::BorshDeserialize;
use futures::StreamExt;
use libp2p::{
    core::{muxing::StreamMuxerBox, transport::Boxed},
    dns::TokioDnsConfig,
    gossipsub, identify, identity, noise,
    swarm::{SwarmBuilder, SwarmEvent},
    tcp, yamux, Multiaddr, PeerId, Transport,
};
use libp2p_mplex::MplexConfig;
use pchain_types::cryptography::PublicAddress;
use std::error::Error;
use std::net::Ipv4Addr;
use std::time::Duration;

use crate::{
<<<<<<< HEAD
    behaviour::{Behaviour, PeerNetworkEvent},
    config,
    conversions,
    messages::{DroppedTxMessage, Envelope, Topic, Message}, 
    messages::Topic::{DroppedTxns, HotStuffRsBroadcast, HotStuffRsSend, Mempool},
    peer::{EngineCommand, PeerBuilder, Peer},
=======
    behaviour::{Behaviour, NetworkEvent},
    messages::{Envelope, Topic},
    peer::{EngineCommand, PeerBuilder, Peer}, conversions, config,
>>>>>>> 61caf608
};

/// [start] p2p networking peer and return the handle [NetworkHandle] of this process.
pub(crate) async fn start(
    peer: PeerBuilder,
) -> Result<Peer, Box<dyn Error>> {

    let config = peer.config.unwrap(); 
    let local_keypair = config.keypair;

    let local_public_address: PublicAddress = local_keypair.public().to_bytes();
    
    let local_peer_id = identity::Keypair::from(local_keypair.clone()).public().to_peer_id();
    log::info!(
        "Local peer id: {:?} {:?}",
        local_peer_id,
        local_peer_id.to_bytes()
    );

    // 1. Instantiate Swarm
    let transport = build_transport(local_keypair.clone()).await?;
    let behaviour = Behaviour::new(
        local_public_address,
        &local_keypair,
<<<<<<< HEAD
        config.protocol_name
=======
        10,
        &config.kademlia_protocol_name, //TODO jonas
>>>>>>> 61caf608
    );
    
    let mut swarm = SwarmBuilder::with_tokio_executor(transport, behaviour, local_peer_id).build();
    swarm.listen_on(multiaddr(Ipv4Addr::new(0, 0, 0, 0), config.listening_port))?;

    // 2. Connection to bootstrap nodes
    if !config.boot_nodes.is_empty() {
        config.boot_nodes.iter().for_each(|peer_info| {
            swarm.behaviour_mut().add_address(
                &peer_info.0,
                peer_info.1.clone(),
            );
        });
    }

    // 3. Subscribe to Topic
<<<<<<< HEAD
    swarm.behaviour_mut().subscribe(config.topics_to_subscribe.clone())?;
=======
    //TODO jonas
    swarm.behaviour_mut().subscribe(config::fullnode_topics(local_public_address))?;
>>>>>>> 61caf608

    // 4. Start p2p networking
    let (sender, mut receiver) =
        tokio::sync::mpsc::channel::<EngineCommand>(config.outgoing_msgs_buffer_capacity);
    let mut discover_tick =
        tokio::time::interval(Duration::from_secs(config.peer_discovery_interval));

    let network_thread_handle = tokio::task::spawn(async move {
        loop {
            // 4.1 Wait for the following events:
            let (engine_command, event) = tokio::select! {
                biased;
                // Receive a SendCommand from application
                engine_command = receiver.recv() => {
                    (engine_command, None)
                },
                // Receive a PeerNetworkEvent
                event = swarm.select_next_some() => {
                    (None, Some(event))
                },
                // Time for network discovery
                _ = discover_tick.tick() => {
                    // Perform a random walk on DHT
                    swarm.behaviour_mut().random_walk();
                    (None, None)
                },
            };

            // 4.2 Deliver messages when a EngineCommand from application is received
            if let Some(engine_command) = engine_command {
                match engine_command {
                    EngineCommand::Publish(topic, message) => {
                        log::info!("Publish (Topic: {:?})", topic);
                        if topic == Topic::HotStuffRsSend(local_public_address) {
                            // send to myself
                            let envelope = Envelope {
                                origin: local_public_address,
                                message: message.clone().into(),
                            };
                            let _ = peer.handlers.iter().map(|handler| handler(local_public_address, message.clone()));
                        } else if let Err(e) = swarm.behaviour_mut().publish(topic.into(), message) {
                            log::debug!("{:?}", e);
                        }
                    }

                    EngineCommand::Shutdown => {
                        log::info!("Shutting down the engine...");
                        break
                    }
                }
            }

            // 4.3 Deliver messages when a PeerNetworkEvent is received
            if let Some(event) = event {
                match event {
                    SwarmEvent::Behaviour(NetworkEvent::Gossip(
                        gossipsub::Event::Message { message, .. },
                    )) => {
                        if let Some(src_peer_id) = &message.source {
                            if let Ok(public_addr) =
                                conversions::PublicAddress::try_from(*src_peer_id)
                            {
                                let public_addr: PublicAddress = public_addr.into();
                                if swarm.behaviour().is_subscribed(&message) {
                                    // let envelope = Envelope {
                                    //     origin: public_addr,
                                    //     message: message.data.into(),
                                    // };
                                    // message_gates.message_in(&message.topic, envelope).await;

                                    // TODO jonas
                                    // The problem here is, Envelope need take in Message type, or in general, we need
                                    // to know the type of the Message to pass into different handlers.
                                    // So we need to convert Vec<u8> to pchain_network::Message. Instead of implementing
                                    // TryFrom trait for Vec<u8> to Message, implement a function that takes in the Message Topic to help
                                    // converting Vec<u8> to Message. You can refer to fullnode/mempool messagegate to see how to 
<<<<<<< HEAD
                                    // deserialise each Message type.                                    
                                    let topic = config::fullnode_topics(local_public_address)
                                    .into_iter()
                                    .find(|t| t.clone().hash() == message.topic);

                                    
                                    if let Some(topic) = topic {
                                        let pchain_message = match topic {
                                            HotStuffRsBroadcast => {
                                               hotstuff_rs::messages::Message::deserialize(&mut message.data.as_slice())
                                                .map(|hotstuff_message| Message::Consensus(hotstuff_message))            
                                            },
                                            Mempool => {
                                                pchain_types::blockchain::TransactionV1::deserialize(&mut message.data.as_slice())
                                                .map(|mempool_message| Message::Mempool(mempool_message))
                                            },
                                            DroppedTxns => {
                                                DroppedTxMessage::deserialize(&mut message.data.as_slice())
                                                .map(|droppedtx_message| Message::DroppedTx(droppedtx_message))
                                            },
                                            HotStuffRsSend(address) => {
                                                hotstuff_rs::messages::Message::deserialize(&mut message.data.as_slice())
                                                .map(|hotstuff_message| Message::Consensus(hotstuff_message))
                                            }
                                        };
                                    } 
                                                                                            
=======
                                    // deserialise each Message type.                                                                                    
                            
>>>>>>> 61caf608
                                } else {
                                    log::debug!("Receive unknown gossip message");
                                }
                            } else {
                                log::debug!("Received message from invalid PeerId.");
                            }
                        }
                    }
                    SwarmEvent::Behaviour(NetworkEvent::Identify(
                        identify::Event::Received { peer_id, info },
                    )) => {
                        // update routing table
                        info.listen_addrs.iter().for_each(|a| {
                            swarm.behaviour_mut().add_address(&peer_id, a.clone());
                        });
                    }
                    SwarmEvent::ConnectionClosed { peer_id, .. } => {
                        log::debug!("ConnectionClosed {}", peer_id);
                        swarm.behaviour_mut().remove_peer(&peer_id);
                    }
                    _ => {}
                }
            }
        }
    });

    Ok(Peer {
        engine: network_thread_handle,
        to_engine: sender
    })
}

async fn build_transport(
    keypair: identity::ed25519::Keypair,
) -> std::io::Result<Boxed<(PeerId, StreamMuxerBox)>> {
    let transport = {
        let tcp = libp2p::tcp::tokio::Transport::new(tcp::Config::new().nodelay(true));
        TokioDnsConfig::system(tcp)?
    };

    let upgrade =
        libp2p::core::upgrade::SelectUpgrade::new(yamux::Config::default(), MplexConfig::default());

    Ok(transport
        .upgrade(libp2p::core::upgrade::Version::V1)
        .authenticate(noise::Config::new(&keypair.into()).unwrap())
        .multiplex(upgrade)
        .timeout(std::time::Duration::from_secs(20))
        .boxed())
}

/// To build transport layer of the p2p network.
/// Create Multiaddr from IP address and port number.
fn multiaddr(ip_address: Ipv4Addr, port: u16) -> Multiaddr {
    format!("/ip4/{}/tcp/{}", ip_address, port).parse().unwrap()
}<|MERGE_RESOLUTION|>--- conflicted
+++ resolved
@@ -40,18 +40,12 @@
 use std::time::Duration;
 
 use crate::{
-<<<<<<< HEAD
-    behaviour::{Behaviour, PeerNetworkEvent},
     config,
     conversions,
+    behaviour::{Behaviour, NetworkEvent},
     messages::{DroppedTxMessage, Envelope, Topic, Message}, 
     messages::Topic::{DroppedTxns, HotStuffRsBroadcast, HotStuffRsSend, Mempool},
-    peer::{EngineCommand, PeerBuilder, Peer},
-=======
-    behaviour::{Behaviour, NetworkEvent},
-    messages::{Envelope, Topic},
     peer::{EngineCommand, PeerBuilder, Peer}, conversions, config,
->>>>>>> 61caf608
 };
 
 /// [start] p2p networking peer and return the handle [NetworkHandle] of this process.
@@ -76,12 +70,7 @@
     let behaviour = Behaviour::new(
         local_public_address,
         &local_keypair,
-<<<<<<< HEAD
         config.protocol_name
-=======
-        10,
-        &config.kademlia_protocol_name, //TODO jonas
->>>>>>> 61caf608
     );
     
     let mut swarm = SwarmBuilder::with_tokio_executor(transport, behaviour, local_peer_id).build();
@@ -98,12 +87,7 @@
     }
 
     // 3. Subscribe to Topic
-<<<<<<< HEAD
     swarm.behaviour_mut().subscribe(config.topics_to_subscribe.clone())?;
-=======
-    //TODO jonas
-    swarm.behaviour_mut().subscribe(config::fullnode_topics(local_public_address))?;
->>>>>>> 61caf608
 
     // 4. Start p2p networking
     let (sender, mut receiver) =
@@ -180,12 +164,11 @@
                                     // So we need to convert Vec<u8> to pchain_network::Message. Instead of implementing
                                     // TryFrom trait for Vec<u8> to Message, implement a function that takes in the Message Topic to help
                                     // converting Vec<u8> to Message. You can refer to fullnode/mempool messagegate to see how to 
-<<<<<<< HEAD
+                                  
                                     // deserialise each Message type.                                    
                                     let topic = config::fullnode_topics(local_public_address)
                                     .into_iter()
                                     .find(|t| t.clone().hash() == message.topic);
-
                                     
                                     if let Some(topic) = topic {
                                         let pchain_message = match topic {
@@ -207,11 +190,7 @@
                                             }
                                         };
                                     } 
-                                                                                            
-=======
-                                    // deserialise each Message type.                                                                                    
-                            
->>>>>>> 61caf608
+
                                 } else {
                                     log::debug!("Receive unknown gossip message");
                                 }
