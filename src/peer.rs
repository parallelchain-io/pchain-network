/*
    Copyright © 2023, ParallelChain Lab
    Licensed under the Apache License, Version 2.0: http://www.apache.org/licenses/LICENSE-2.0
*/

//! Entry point to the pchain_network library.
//!
//! It starts a ParallelChain Network peer and keeps the peer alive -- the peer stops working when the
//! thread is dropped.
//!
//! To start a pchain-network peer, users pass a [Config] instance and message handlers into Peer::start().
//! [Config] contains the peer's keypair, or other deployment-specific parameters, such as listening ports, bootstrap nodes etc. 
//! Users need to define the message handler for processing the [Message]. 
//! Starting Peer will return a Sender for delivering PeerCommand to the thread. 
//! 
//! Example:
<<<<<<< HEAD
//! 
=======
>>>>>>> bba2a761
//! 1. Define the configurations
//! ```
//! let config = Config {...}
//! ```
<<<<<<< HEAD
//! 2. Define the message handlers 
=======
//! 2. Define the message handler 
>>>>>>> bba2a761
//! ```
//! let(tx,rx) = mpsc::channel();
//! let message_sender = tx.clone();
//! let message_handler = move |msg_origin: [u8;32], msg: Message| {
//!     let _ = message_sender.send((msg_origin, msg));
//! };
<<<<<<< HEAD
//! let mut message_handlers: Vec<Box<dyn Fn(PublicAddress, Message) + Send>> = vec![];
//! message_handlers.push(Box::new(message_handler));
//!  ```
//! 3. Start the peer
//!  ```
//! let peer = Peer::start(config, message_handlers).await.unwrap();
//!  ```
//! 4. Send PeerCommand
//!  ```
//! peer.broadcast_mempool_msg(txn);
//!  ```
=======
//! ```
//! 3. Start the peer
//! ```
//! let peer = Peer::start(config, Box::new(message_handler)).await.unwrap();
//! ```
//! 4. Send PeerCommand
//! ```
//! peer.broadcast_mempool_msg(txn);
//! ```
>>>>>>> bba2a761

use futures::StreamExt;
use tokio::task::JoinHandle;
use libp2p::{
    gossipsub,
    identify, identity::{self, ed25519::Keypair}, noise,
    SwarmBuilder,
    swarm::SwarmEvent,
    tcp,
};

use libp2p_mplex::MplexConfig;
use pchain_types::{cryptography::PublicAddress, rpc::TransactionV1OrV2};
use std::{net::Ipv4Addr,time::Duration};

use crate::{
    behaviour::{Behaviour, NetworkEvent},
    conversions,
    messages::{Message, Topic},
    config::Config,
};


pub struct Peer {
    /// Network handle for the [tokio::task] which is the main thread for the p2p network 
    pub(crate) handle: JoinHandle<()>,

    /// mpsc sender for delivering [PeerCommand] to the internal thread, commands are used to 
    /// publish messages with specific [Topic] to the p2p network.
    pub(crate) sender: tokio::sync::mpsc::Sender<PeerCommand>,
}

impl Peer {
/// Constructs a [Peer] from the given configuration and handlers, starting the thread for the p2p network 
/// 1. Load network configuration to set up transport for the P2P network. 
/// 2. Peer starts listening on the given config address
/// 3. Establishes connection to the network by adding bootnodes and subscribing to message [Topic]. 
/// 4. Spawns an asynchronous [tokio] task and enters the event handling loop, returning a Sender used for sending 
/// [PeerCommand] to the internal thread.
    pub async fn start(config: Config, handler: Box<dyn FnMut(PublicAddress, Message) + Send>) -> Result<Peer, PeerStartError> {

        let mut swarm = set_up_transport(&config)
        .await
        .map_err(PeerStartError::SystemConfigError)?;

        swarm.listen_on(conversions::multi_addr(
                Ipv4Addr::new(0, 0, 0, 0), 
                config.listening_port
            ))
            .map_err(PeerStartError::UnsupportedAddressError)?;

        swarm = establish_network_connections(swarm, &config)
        .map_err(PeerStartError::SubscriptionError)?;

        let (handle, sender) = start_event_handling(swarm, &config, handler);
        Ok(
            Peer {
                handle,
                sender
            }
        )
    }

    pub fn broadcast_mempool_msg(&self, txn: TransactionV1OrV2) {
        let _ = self.sender.try_send(PeerCommand::Publish(
            Topic::Mempool,
            Message::Mempool(txn),
        ));
    }

    pub fn broadcast_hotstuff_rs_msg(&self, msg: hotstuff_rs::messages::Message) {
        let _ = self.sender.try_send(PeerCommand::Publish(
            Topic::HotStuffRsBroadcast,
            Message::HotStuffRs(msg),
        ));
    }

    pub fn send_hotstuff_rs_msg(
        &self,
        address: PublicAddress,
        msg: hotstuff_rs::messages::Message,
    ) {
        let _ = self.sender.try_send(PeerCommand::Publish(
            Topic::HotStuffRsSend(address),
            Message::HotStuffRs(msg),
        ));
    }
}

impl Drop for Peer {
    fn drop(&mut self) {
        let _ = self.sender.try_send(PeerCommand::Shutdown);
    }
}

/// [PeerCommand] defines commands to the internal thread which includes publishing messages
/// and shutting down the network when the peer is dropped.
pub(crate) enum PeerCommand {
    Publish(Topic, Message),
    Shutdown,
}

/// Loads the network configuration from [Config] and build the transport for the P2P network
async fn set_up_transport(config: &Config) -> Result<libp2p::Swarm<Behaviour>,std::io::Error> {
    // Read network configuration 
    let local_keypair = &config.keypair;
    let local_public_address: PublicAddress = local_keypair.verifying_key().to_bytes();
    let local_libp2p_keypair = Keypair::try_from_bytes(config.keypair.to_keypair_bytes().as_mut_slice()).unwrap();
    let local_peer_id = identity::Keypair::from(local_libp2p_keypair.clone())
        .public()
        .to_peer_id();

    log::info!("Local PeerId: {:?}", local_peer_id);

    // Instantiate Swarm
    let behaviour = Behaviour::new(
        local_public_address,
        &local_libp2p_keypair,
        config.kademlia_protocol_name.clone(),
    );
    let swarm = SwarmBuilder::with_existing_identity(local_libp2p_keypair.into())
        .with_tokio()
        .with_tcp(
            tcp::Config::new().nodelay(true), 
            noise::Config::new,
            (MplexConfig::default, libp2p::yamux::Config::default)
        ).unwrap()
        .with_behaviour(|_| behaviour).unwrap()
        .with_swarm_config(|config| config.with_idle_connection_timeout(Duration::from_secs(20)))
        .build();
    Ok(swarm)
}

/// Peer establishes network specific connections: 
/// 1. Adds network bootnodes to local routing table
/// 2. Subscribes to network specific message [Topic] 
fn establish_network_connections(mut swarm: libp2p::Swarm<Behaviour> , config: &Config) -> Result<libp2p::Swarm<Behaviour>,gossipsub::SubscriptionError> {
    // Connection to bootstrap nodes
    if !config.boot_nodes.is_empty() {
        config.boot_nodes.iter().for_each(|peer_info| {
            let multiaddr = conversions::multi_addr(peer_info.1, peer_info.2);
            if let Ok(peer_id) = &conversions::PublicAddress::new(peer_info.0).try_into() {
                swarm
                .behaviour_mut()
                .add_address(peer_id, multiaddr);
            }
        });
    }

    // Subscribe to Topic
    swarm
        .behaviour_mut()
        .subscribe(config.topics_to_subscribe.clone())?;
    Ok(swarm)
}

/// Spawns the Main Event Handling loop for p2p network. It waits for:
/// 1. [NetworkEvent]
/// 2. [Commands](PeerCommand) from application for sending messages or termination
/// 3. a periodic interval to discover peers in the network
///
/// #### 1. [NetworkEvent] Handling
///
/// Upon receiving the Identify event, the information of the new peer will be added to the
/// routing table.
///
/// Upon receiving the Gossip event, the message will be deserailized to (Message)[crate::messages::Message]
/// if the peer is subscribed to the topic. The message will then be passed in the message handlers defined
/// by the user.
///
/// Upon receiving the ConnectionClosed event, peer information will be removed from the
/// routing table.
///
/// #### 2. [PeerCommand] Handling
///
/// Upon receiving a (Publish)[PeerCommand::Publish] command, the peer will publish the message to its
/// connected peers. The peer will process the message directly if it is a [Topic::HotStuffRsSend] message
/// directed to the peer's public address.
///
/// Upon receiving a (Shutdown)[PeerCommand::Shutdown] command, the process will exit the loop and terminate
/// the thread.
/// 
fn start_event_handling(mut swarm: libp2p::Swarm<Behaviour>, config: &Config, mut message_handler: Box<dyn FnMut(PublicAddress, Message) + Send>) -> 
    (JoinHandle<()>,tokio::sync::mpsc::Sender<PeerCommand>) {
    // 4. Start p2p networking
<<<<<<< HEAD
    let local_keypair = &config.keypair;
    let local_public_address: PublicAddress = local_keypair.verifying_key().to_bytes();
    let local_libp2p_keypair = Keypair::try_from_bytes(config.keypair.to_keypair_bytes().as_mut_slice()).unwrap();
    let local_peer_id = identity::Keypair::from(local_libp2p_keypair.clone())
        .public()
        .to_peer_id();

=======
    let local_public_address: PublicAddress = config.keypair.verifying_key().to_bytes();
>>>>>>> bba2a761
    let (sender, mut receiver) =
        tokio::sync::mpsc::channel::<PeerCommand>(config.outgoing_msgs_buffer_capacity);
    let mut discover_tick =
        tokio::time::interval(Duration::from_secs(config.peer_discovery_interval));

    let network_thread_handle = tokio::task::spawn(async move {
        loop {
            // 1. Wait for the following events:
            let (peer_command, event) = tokio::select! {
                biased;
                // Receive a PeerCommand from application
                peer_command = receiver.recv() => {
                    (peer_command, None)
                },
                // Receive a NetworkEvent
                event = swarm.select_next_some() => {
                    (None, Some(event))
                },
                // Time for network discovery
                _ = discover_tick.tick() => {
                    // Perform a random walk on DHT
                    swarm.behaviour_mut().random_walk();
                    (None, None)
                },
            };

            // 2. Deliver messages when a PeerCommand::Publish from the application is received
            // and shutdown Peer when a PeerCommand::Shutdown from the application is received
            if let Some(peer_command) = peer_command {
                match peer_command {
                    PeerCommand::Publish(topic, message) => {
                        log::info!("Publishing (Topic: {:?})", topic);
                        if swarm.behaviour().is_subscribed(&topic.clone().hash()) {
                            // Send it to ourselves if we subscribed to this topic
                            message_handler(local_public_address, message.clone());
                        } 
                        if let Err(e) = swarm.behaviour_mut().publish(topic, message) {
                            log::debug!("Failed to publish the message. {:?}", e);
                        }
                    }
                    PeerCommand::Shutdown => {
                        log::info!("Shutting down the Peer...");
                        break;
                    }
                }
            }

            // 3. Deliver messages when a NetworkEvent is received
            if let Some(event) = event {
                match event {
                    SwarmEvent::Behaviour(NetworkEvent::Gossip(gossipsub::Event::Message {
                        message,
                        ..
                    })) => {
                        if let Some(src_peer_id) = &message.source {
                            if let Ok(public_addr) =
                                conversions::PublicAddress::try_from(*src_peer_id)
                            {
                                let public_addr: PublicAddress = public_addr.into();
                                if swarm.behaviour().is_subscribed(&message.topic) {
                                    // Send it to ourselves if we subscribed to this topic
                                    if let Ok(message) =
                                        conversions::filter_gossipsub_messages(message, local_public_address)
                                    {
                                        message_handler(public_addr, message.clone())
                                    }                                  
                                }
                            }
                        }
                    }
                    SwarmEvent::Behaviour(NetworkEvent::Identify(identify::Event::Received {
                        peer_id,
                        info,
                    })) => {
                        // Update routing table
                        info.listen_addrs.iter().for_each(|a| {
                            swarm.behaviour_mut().add_address(&peer_id, a.clone());
                        });

                        // subscribe to individual topic of closest replicas when added to Kademlia Kbucket
                        if let Ok(addr) = conversions::PublicAddress::try_from(peer_id) {
                            let public_addr: PublicAddress = addr.into();
                            let topic = Topic::HotStuffRsSend(public_addr);
                            if !swarm.behaviour().is_subscribed(&topic.clone().hash())
                                && conversions::is_close_peer(&local_peer_id, &peer_id)
                            {
                                let _ = swarm.behaviour_mut().subscribe(vec![topic]);
                            }
                        }
                    }
                    SwarmEvent::ConnectionClosed { peer_id, .. } => {
                        swarm.behaviour_mut().remove_peer(&peer_id);

                        // unsubscribe from individual topic of replicas if disconnected
                        if let Ok(addr) = conversions::PublicAddress::try_from(peer_id) {
                            let public_addr: PublicAddress = addr.into();
                            let topic = Topic::HotStuffRsSend(public_addr);
                            if swarm.behaviour().is_subscribed(&topic.clone().hash()) {
                                let _ = swarm.behaviour_mut().unsubscribe(vec![topic]);
                            }
                        }
                    }
                    _ => {}
                }
            }
        }
    });

    (network_thread_handle, sender)
}

#[derive(Debug)]
pub enum PeerStartError {
    /// Failed to read from system configuration path
    SystemConfigError(std::io::Error),

    /// Failed to subscribe to a topic on gossipsub
    SubscriptionError(libp2p::gossipsub::SubscriptionError),

    /// Swarm failed to listen on an unsupported address
    UnsupportedAddressError(libp2p::TransportError<std::io::Error>),
}
<|MERGE_RESOLUTION|>--- conflicted
+++ resolved
@@ -8,54 +8,34 @@
 //! It starts a ParallelChain Network peer and keeps the peer alive -- the peer stops working when the
 //! thread is dropped.
 //!
-//! To start a pchain-network peer, users pass a [Config] instance and message handlers into Peer::start().
+//! To start a pchain-network peer, users pass a [Config] instance and the message handler into Peer::start().
 //! [Config] contains the peer's keypair, or other deployment-specific parameters, such as listening ports, bootstrap nodes etc. 
 //! Users need to define the message handler for processing the [Message]. 
 //! Starting Peer will return a Sender for delivering PeerCommand to the thread. 
 //! 
 //! Example:
-<<<<<<< HEAD
 //! 
-=======
->>>>>>> bba2a761
 //! 1. Define the configurations
 //! ```
 //! let config = Config {...}
 //! ```
-<<<<<<< HEAD
-//! 2. Define the message handlers 
-=======
-//! 2. Define the message handler 
->>>>>>> bba2a761
+//! // 2. Define the message handlers 
 //! ```
 //! let(tx,rx) = mpsc::channel();
 //! let message_sender = tx.clone();
 //! let message_handler = move |msg_origin: [u8;32], msg: Message| {
 //!     let _ = message_sender.send((msg_origin, msg));
 //! };
-<<<<<<< HEAD
-//! let mut message_handlers: Vec<Box<dyn Fn(PublicAddress, Message) + Send>> = vec![];
-//! message_handlers.push(Box::new(message_handler));
+//! let mut message_handler: Box<dyn Fn(PublicAddress, Message) + Send> = vec![];
 //!  ```
 //! 3. Start the peer
 //!  ```
-//! let peer = Peer::start(config, message_handlers).await.unwrap();
+//! let peer = Peer::start(config, message_handler).await.unwrap();
 //!  ```
 //! 4. Send PeerCommand
 //!  ```
 //! peer.broadcast_mempool_msg(txn);
 //!  ```
-=======
-//! ```
-//! 3. Start the peer
-//! ```
-//! let peer = Peer::start(config, Box::new(message_handler)).await.unwrap();
-//! ```
-//! 4. Send PeerCommand
-//! ```
-//! peer.broadcast_mempool_msg(txn);
-//! ```
->>>>>>> bba2a761
 
 use futures::StreamExt;
 use tokio::task::JoinHandle;
@@ -241,7 +221,6 @@
 fn start_event_handling(mut swarm: libp2p::Swarm<Behaviour>, config: &Config, mut message_handler: Box<dyn FnMut(PublicAddress, Message) + Send>) -> 
     (JoinHandle<()>,tokio::sync::mpsc::Sender<PeerCommand>) {
     // 4. Start p2p networking
-<<<<<<< HEAD
     let local_keypair = &config.keypair;
     let local_public_address: PublicAddress = local_keypair.verifying_key().to_bytes();
     let local_libp2p_keypair = Keypair::try_from_bytes(config.keypair.to_keypair_bytes().as_mut_slice()).unwrap();
@@ -249,9 +228,6 @@
         .public()
         .to_peer_id();
 
-=======
-    let local_public_address: PublicAddress = config.keypair.verifying_key().to_bytes();
->>>>>>> bba2a761
     let (sender, mut receiver) =
         tokio::sync::mpsc::channel::<PeerCommand>(config.outgoing_msgs_buffer_capacity);
     let mut discover_tick =
