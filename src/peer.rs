/*
    Copyright © 2023, ParallelChain Lab
    Licensed under the Apache License, Version 2.0: http://www.apache.org/licenses/LICENSE-2.0
*/

//! Entry point to the pchain_network library.
//!
//! It starts a ParallelChain Network peer and keeps the peer alive -- the peer stops working when the
//! thread is dropped.
//!
//! To start a pchain-network peer, the users start with an empty [PeerBuilder]. A [Config] instance, which
//! contains peer's keypair, or other deplaoyment-specific parameters, such as listening ports, bootstrap
//! nodes etc, will be passed into the [PeerBuilder]. Then, the users need to pass in the handlers for processing
//! the [Message]. Lastly, building the [PeerBuilder] will return an instance of [Peer].
//!
//!
//! Example:
//!
//! // 1. Define the configurations
//! let config = Config {...}
//!
//! // 2. Build the instance of Peer
//! let peer = PeerBuilder::new(config)
//!     .on_receive_msg(msg_handler1)
//!     .on_receive_msg(msg_handler2)
//!     .build();
//!
//! // 3. Broadcast or send the message
//! peer.broadcast_mempool_msg(txn);

use pchain_types::blockchain::TransactionV1;
use pchain_types::cryptography::PublicAddress;
use tokio::task::JoinHandle;

use crate::config::Config;
use crate::messages::{DroppedTxnMessage, Message, Topic};

/// The builder struct for constructing a [Peer].
pub struct PeerBuilder {
    /// Configurations of the peer
    pub config: Config,

    /// Message handler to process received messages from the network
    pub handlers: Vec<Box<dyn Fn(PublicAddress, Message) + Send>>,
}

impl PeerBuilder {
    pub fn new(config: Config) -> PeerBuilder {
        PeerBuilder {
            config,
            handlers: vec![],
        }
    }

<<<<<<< HEAD
    pub fn configuration(mut self, config: Config) -> PeerBuilder {
        self.config = Some(config);
        self
    }

    pub fn on_receive_msg(
        mut self,
        handlers: impl Fn(PublicAddress, Message) + Send + 'static,
    ) -> PeerBuilder {
        self.handlers = Some(Box::new(handlers));
=======
    pub fn on_receive_msg(
        &mut self,
        handler: impl Fn(PublicAddress, Message) + Send + 'static,
    ) -> &mut Self {
        self.handlers.push(Box::new(handler));
>>>>>>> b0a5f6e7
        self
    }

    /// Constructs a [Peer] from the given configuration and handlers, and start the thread for the p2p network.
    pub async fn build(self) -> Result<Peer, EngineError> {
        crate::engine::start(self).await
    }
}

pub struct Peer {
    /// Network handle for the [tokio::task] which is the main thread for the
    /// p2p network (see [crate::engine]).
    pub(crate) engine: JoinHandle<()>,

    /// mpsc sender for delivering messages to the p2p network.
    pub(crate) to_engine: tokio::sync::mpsc::Sender<EngineCommand>,
}

impl Peer {
    pub fn broadcast_mempool_msg(&self, txn: TransactionV1) {
        let _ = self.to_engine.try_send(EngineCommand::Publish(
            Topic::Mempool,
            Message::Mempool(txn),
        ));
    }

    pub fn broadcast_dropped_tx_msg(&self, msg: DroppedTxnMessage) {
        let _ = self.to_engine.try_send(EngineCommand::Publish(
            Topic::DroppedTxns,
            Message::DroppedTxns(msg),
        ));
    }

    pub fn broadcast_hotstuff_rs_msg(&self, msg: hotstuff_rs::messages::Message) {
        let _ = self.to_engine.try_send(EngineCommand::Publish(
            Topic::HotStuffRsBroadcast,
            Message::HotStuffRs(msg),
        ));
    }

    pub fn send_hotstuff_rs_msg(
        &self,
        address: PublicAddress,
        msg: hotstuff_rs::messages::Message,
    ) {
        let _ = self.to_engine.try_send(EngineCommand::Publish(
            Topic::HotStuffRsSend(address),
            Message::HotStuffRs(msg),
        ));
    }
}

impl Drop for Peer {
    fn drop(&mut self) {
        let _ = self.to_engine.try_send(EngineCommand::Shutdown);
    }
}

/// [EngineCommand] defines commands to other pchain-network peers which includes publishing messages
/// and shutting down the network when the peer is dropped.
pub(crate) enum EngineCommand {
    Publish(Topic, Message),
    Shutdown,
}
pub enum EngineError {
    /// Failed to read from system configuration path
    SystemConfigError(std::io::Error),

    /// Failed to subscribe to a topic on gossipsub
    SubscriptionError(libp2p::gossipsub::SubscriptionError),

    /// Swarm failed to listen on an unsupported address
    UnsupportedAddressError(libp2p::TransportError<std::io::Error>),
}

impl From<std::io::Error> for EngineError {
    fn from(error: std::io::Error) -> EngineError {
        EngineError::SystemConfigError(error)
    }
}

impl From<libp2p::gossipsub::SubscriptionError> for EngineError {
    fn from(error: libp2p::gossipsub::SubscriptionError) -> EngineError {
        EngineError::SubscriptionError(error)
    }
}

impl From<libp2p::TransportError<std::io::Error>> for EngineError {
    fn from(error: libp2p::TransportError<std::io::Error>) -> EngineError {
        EngineError::UnsupportedAddressError(error)
    }
}<|MERGE_RESOLUTION|>--- conflicted
+++ resolved
@@ -52,24 +52,11 @@
         }
     }
 
-<<<<<<< HEAD
-    pub fn configuration(mut self, config: Config) -> PeerBuilder {
-        self.config = Some(config);
-        self
-    }
-
     pub fn on_receive_msg(
         mut self,
-        handlers: impl Fn(PublicAddress, Message) + Send + 'static,
+        handler: impl Fn(PublicAddress, Message) + Send + 'static,
     ) -> PeerBuilder {
-        self.handlers = Some(Box::new(handlers));
-=======
-    pub fn on_receive_msg(
-        &mut self,
-        handler: impl Fn(PublicAddress, Message) + Send + 'static,
-    ) -> &mut Self {
         self.handlers.push(Box::new(handler));
->>>>>>> b0a5f6e7
         self
     }
 
@@ -134,6 +121,8 @@
     Publish(Topic, Message),
     Shutdown,
 }
+
+#[derive(Debug)]
 pub enum EngineError {
     /// Failed to read from system configuration path
     SystemConfigError(std::io::Error),
