--- conflicted
+++ resolved
@@ -2,14 +2,10 @@
 
 use borsh::BorshSerialize;
 use hotstuff_rs::messages::SyncRequest;
-<<<<<<< HEAD
-use libp2p::identity::{ed25519::{Keypair, self}, PublicKey};
-use libp2p::kad::KBucketKey;
-use pchain_network::peer::PeerBuilder;
-=======
 use libp2p::identity::ed25519::{Keypair, self};
+use libp2p::{PeerId, kad::KBucketKey};
+use pchain_network::conversions;
 use pchain_network::peer::Peer;
->>>>>>> d0d1c414
 use pchain_network::{
     config::Config,
     messages::{Topic, Message},
@@ -509,10 +505,10 @@
 }
 
 fn is_close_peer(public_key1: ed25519::PublicKey, public_key2: ed25519::PublicKey) -> bool {
-    let peer_1: PublicKey = public_key1.into();
-    let peer_2: PublicKey = public_key2.into();
-    let peer_1 = peer_1.to_peer_id();
-    let peer_2 = peer_2.to_peer_id();
+    let public_address_1: conversions::PublicAddress = conversions::PublicAddress::new(public_key1.to_bytes());
+    let public_address_2: conversions::PublicAddress = conversions::PublicAddress::new(public_key2.to_bytes());
+    let peer_1: PeerId = public_address_1.try_into().unwrap();
+    let peer_2: PeerId = public_address_2.try_into().unwrap();
     let peer_1_key = KBucketKey::from(peer_1);
     let peer_2_key = KBucketKey::from(peer_2);
     // returns the distance in base2 logarithm ranging from 0 - 256
